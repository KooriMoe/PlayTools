--- conflicted
+++ resolved
@@ -167,16 +167,6 @@
             keyboard.button(forKeyCode: .rightGUI)?.pressedChangedHandler = { _, _, pressed in
                 PlayInput.rCmdPressed = pressed
             }
-<<<<<<< HEAD
-            // TODO: set a timeout to display usage guide of Option and Keymapping menu in turn
-=======
-            keyboard.button(forKeyCode: .leftAlt)?.pressedChangedHandler = { _, _, pressed in
-                self.swapMode(pressed)
-            }
-            keyboard.button(forKeyCode: .rightAlt)?.pressedChangedHandler = { _, _, pressed in
-                self.swapMode(pressed)
-            }
->>>>>>> 0d39e0cb
         }
     }
 
@@ -218,7 +208,6 @@
         }
         setupHotkeys()
         DispatchQueue.main.asyncAfter(deadline: DispatchTime.now() + 5) {
-            self.parseKeymap()
             if !settings.mouseMapping || !mode.visible || self.actions.count <= 0 {
                 return
             }
@@ -253,13 +242,15 @@
             }
         }
 
-        AKInterface.shared!.initialize(keyboard: {keycode, pressed in
-            let consumed = !mode.visible && !PlayInput.cmdPressed()
-            if !consumed {
+        AKInterface.shared!.initialize(keyboard: {keycode, pressed, isRepeat in
+            if mode.visible || PlayInput.cmdPressed() {
                 return false
             }
+            if isRepeat {
+                return true
+            }
             self.keyboardHandler(keycode, pressed)
-            return consumed
+            return true
         }, mouseMoved: {deltaX, deltaY in
             if mode.visible {
                 return false
