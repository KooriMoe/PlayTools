import Foundation
import GameController
import UIKit

class PlayInput {
    static let shared = PlayInput()
    var actions = [Action]()
    static var shouldLockCursor = true

    static var touchQueue = DispatchQueue.init(label: "playcover.toucher", qos: .userInteractive,
                                               autoreleaseFrequency: .workItem)
    static public var buttonHandlers: [String: [(Bool) -> Void]] = [:],
                    draggableHandler: [String: (CGFloat, CGFloat) -> Void] = [:],
                    cameraMoveHandler: [String: (CGFloat, CGFloat) -> Void] = [:],
                    cameraScaleHandler: [String: (CGFloat, CGFloat) -> Void] = [:],
                    joystickHandler: [String: (CGFloat, CGFloat) -> Void] = [:]

    func invalidate() {
        for action in self.actions {
            action.invalidate()
        }
    }

    static public func registerButton(key: String, handler: @escaping (Bool) -> Void) {
        if "LMB" == key {
            PlayInput.shouldLockCursor = true
        }
        if PlayInput.buttonHandlers[key] == nil {
            PlayInput.buttonHandlers[key] = []
        }
        PlayInput.buttonHandlers[key]!.append(handler)
    }

    func parseKeymap() {
        actions = [PlayMice.shared]
        PlayInput.buttonHandlers.removeAll(keepingCapacity: true)
        PlayInput.shouldLockCursor = false
        for button in keymap.keymapData.buttonModels {
            actions.append(ButtonAction(data: button))
        }

        for draggableButton in keymap.keymapData.draggableButtonModels {
            actions.append(DraggableButtonAction(data: draggableButton))
        }

        for mouse in keymap.keymapData.mouseAreaModel {
            actions.append(CameraAction(data: mouse))
        }

        for joystick in keymap.keymapData.joystickModel {
            // Left Thumbstick, Right Thumbstick, Mouse
            if joystick.keyName.contains(Character("u")) {
                actions.append(ContinuousJoystickAction(data: joystick))
            } else { // Keyboard
                actions.append(JoystickAction(data: joystick))
            }
        }
        if !PlayInput.shouldLockCursor {
            PlayInput.shouldLockCursor = PlayMice.shared.mouseMovementMapped()
        }
    }

    public func toggleEditor(show: Bool) {
        mode.setMapping(!show)
        Toucher.writeLog(logMessage: "editor opened? \(show)")
        if show {
            self.invalidate()
            if let keyboard = GCKeyboard.coalesced!.keyboardInput {
                keyboard.keyChangedHandler = { _, _, keyCode, pressed in
                    PlayKeyboard.handleEditorEvent(keyCode: keyCode, pressed: pressed)
                }
            }
            if let controller = GCController.current?.extendedGamepad {
                controller.valueChangedHandler = PlayController.handleEditorEvent
            }
        } else {
            GCKeyboard.coalesced?.keyboardInput?.keyChangedHandler = nil
            PlayController.initialize()
            parseKeymap()
            _ = ControlMode.trySwap()
        }
    }

    static public func cmdPressed() -> Bool {
        return AKInterface.shared!.cmdPressed
    }

    func initialize() {
        if !PlaySettings.shared.keymapping {
            return
        }

        let centre = NotificationCenter.default
        let main = OperationQueue.main

        centre.addObserver(forName: NSNotification.Name.GCControllerDidConnect, object: nil, queue: main) { _ in
            if EditorController.shared.editorMode {
                self.toggleEditor(show: true)
            } else {
                PlayController.initialize()
            }
        }
        parseKeymap()
        centre.addObserver(forName: NSNotification.Name(rawValue: "NSWindowDidBecomeKeyNotification"), object: nil,
            queue: main) { _ in
            if !mode.visible {
                AKInterface.shared!.warpCursor()
            }
        }
        DispatchQueue.main.asyncAfter(deadline: .now() + 5, qos: .utility) {
            if !mode.visible || self.actions.count <= 0 || !PlayInput.shouldLockCursor {
                return
            }
            Toast.initialize()
        }
        PlayKeyboard.initialize()
        PlayMice.shared.initialize()

    }
}

class PlayKeyboard {
    public static func handleEditorEvent(keyCode: GCKeyCode, pressed: Bool) {
        if !PlayInput.cmdPressed()
            && !PlayKeyboard.FORBIDDEN.contains(keyCode)
            && KeyCodeNames.keyCodes[keyCode.rawValue] != nil {
            EditorController.shared.setKey(keyCode.rawValue)
        }
    }

    private static let FORBIDDEN: [GCKeyCode] = [
        .leftGUI,
        .rightGUI,
        .leftAlt,
        .rightAlt,
        .printScreen
    ]

    static func handleEvent(_ keyCode: UInt16, _ pressed: Bool) -> Bool {
        let name = KeyCodeNames.virtualCodes[keyCode] ?? "Btn"
        guard let handlers = PlayInput.buttonHandlers[name] else {
            return false
        }
        var mapped = false
        for handler in handlers {
            PlayInput.touchQueue.async(qos: .userInteractive, execute: {
                handler(pressed)
            })
            mapped = true
        }
        return mapped
    }

    public static func initialize() {
        let centre = NotificationCenter.default
        let main = OperationQueue.main
<<<<<<< HEAD
        
        // Initialize observers to automatically hide keymappings
        if PlaySettings.shared.noKMOnInput {
            centre.addObserver(forName: UIApplication.keyboardDidHideNotification, object: nil, queue: main) { _ in
                mode.keyboardMapped = true
                Toucher.writeLog(logMessage: "virtual keyboard did hide")
            }
            centre.addObserver(forName: UIApplication.keyboardWillShowNotification, object: nil, queue: main) { _ in
                mode.keyboardMapped = false
                Toucher.writeLog(logMessage: "virtual keyboard will show")
            }
=======
        centre.addObserver(forName: UIApplication.keyboardDidHideNotification, object: nil, queue: main) { _ in
            mode.setMapping(true)
            Toucher.writeLog(logMessage: "virtual keyboard did hide")
        }
        centre.addObserver(forName: UIApplication.keyboardWillShowNotification, object: nil, queue: main) { _ in
            mode.setMapping(false)
            Toucher.writeLog(logMessage: "virtual keyboard will show")
>>>>>>> b07d3859
        }
        AKInterface.shared!.setupKeyboard(keyboard: {keycode, pressed, isRepeat in
            if !mode.keyboardMapped {
                // explicitly ignore repeated Enter key
                return isRepeat && keycode == 36
            }
            if isRepeat {
                return true
            }
            let mapped = PlayKeyboard.handleEvent(keycode, pressed)
            return mapped
        },
           swapMode: ControlMode.trySwap)
    }
}<|MERGE_RESOLUTION|>--- conflicted
+++ resolved
@@ -154,19 +154,6 @@
     public static func initialize() {
         let centre = NotificationCenter.default
         let main = OperationQueue.main
-<<<<<<< HEAD
-        
-        // Initialize observers to automatically hide keymappings
-        if PlaySettings.shared.noKMOnInput {
-            centre.addObserver(forName: UIApplication.keyboardDidHideNotification, object: nil, queue: main) { _ in
-                mode.keyboardMapped = true
-                Toucher.writeLog(logMessage: "virtual keyboard did hide")
-            }
-            centre.addObserver(forName: UIApplication.keyboardWillShowNotification, object: nil, queue: main) { _ in
-                mode.keyboardMapped = false
-                Toucher.writeLog(logMessage: "virtual keyboard will show")
-            }
-=======
         centre.addObserver(forName: UIApplication.keyboardDidHideNotification, object: nil, queue: main) { _ in
             mode.setMapping(true)
             Toucher.writeLog(logMessage: "virtual keyboard did hide")
@@ -174,7 +161,6 @@
         centre.addObserver(forName: UIApplication.keyboardWillShowNotification, object: nil, queue: main) { _ in
             mode.setMapping(false)
             Toucher.writeLog(logMessage: "virtual keyboard will show")
->>>>>>> b07d3859
         }
         AKInterface.shared!.setupKeyboard(keyboard: {keycode, pressed, isRepeat in
             if !mode.keyboardMapped {
