--- conflicted
+++ resolved
@@ -44,19 +44,14 @@
         return point
     }
 
-<<<<<<< HEAD
-    public func setup(_ key: [CGFloat]) {
-        camera = CameraControl(centerX: key[0].absoluteX, centerY: key[1].absoluteY)
-        setupMouseMovedHandler()
-    }
-
-    public func setupMouseMovedHandler() {
-=======
     func setup(_ data: MouseArea) {
         camera = CameraControl(
             centerX: data.transform.xCoord.absoluteX,
             centerY: data.transform.yCoord.absoluteY)
->>>>>>> b6b9c158
+        setupMouseMovedHandler()
+    }
+
+    public func setupMouseMovedHandler() {
         for mouse in GCMouse.mice() {
             mouse.mouseInput?.mouseMovedHandler = { _, deltaX, deltaY in
                 Toucher.touchQueue.async {
