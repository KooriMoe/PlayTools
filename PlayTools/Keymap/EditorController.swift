import GameController
import SwiftUI

let editor = EditorController.shared

class EditorViewController: UIViewController {
    override func loadView() {
        view = EditorView()
    }
}

class EditorController {

    static let shared = EditorController()

    let lock = NSLock()

    var focusedControl: ControlModel?

    var editorWindow: UIWindow?
    weak var previousWindow: UIWindow?
    var controls: [ControlModel] = []
    var view: EditorView! {editorWindow?.rootViewController?.view as? EditorView}

    private func initWindow() -> UIWindow {
        let window = UIWindow(windowScene: screen.windowScene!)
        window.rootViewController = EditorViewController(nibName: nil, bundle: nil)
        return window
    }

    private func addControlToView(control: ControlModel) {
        controls.append(control)
        view.addSubview(control.button)
        updateFocus(button: control.button)
    }

    public func updateFocus(button: UIButton) {
        view.setNeedsFocusUpdate()
        view.updateFocusIfNeeded()
        for cntrl in controls {
            cntrl.focus(false)
        }

        if let mod = (button as? Element)?.model {
            mod.focus(true)
            focusedControl = mod
        }
    }

    public func switchMode() {
        lock.lock()
        if editorMode {
            KeymapHolder.shared.hide()
            saveButtons()
            editorWindow?.isHidden = true
            editorWindow?.windowScene = nil
            editorWindow?.rootViewController = nil
            // menu still holds this object until next responder hit test
            editorWindow = nil
            previousWindow?.makeKeyAndVisible()
            mode.show(false)
            focusedControl = nil
            Toast.showOver(msg: "Keymapping saved")
        } else {
            mode.show(true)
            previousWindow = screen.keyWindow
            editorWindow = initWindow()
            editorWindow?.makeKeyAndVisible()
            showButtons()
            Toast.showOver(msg: "Click to start keymmaping edit")
        }
//        Toast.showOver(msg: "\(UIApplication.shared.windows.count)")
        lock.unlock()
    }

    var editorMode: Bool { !(editorWindow?.isHidden ?? true)}

    public func setKey(_ code: Int) {
        if editorMode {
            focusedControl?.setKey(codes: [code])
        }
    }

    public func setKey(_ name: String) {
        if editorMode {
            focusedControl?.setKey(name: name)
        }
    }

    public func removeControl() {
        controls = controls.filter { $0 !== focusedControl }
        focusedControl?.remove()
    }

    func showButtons() {
        for button in keymap.keymapData.buttonModels {
            let ctrl = ButtonModel(data: ControlData(
                keyCodes: [button.keyCode],
                keyName: button.keyName,
                size: button.transform.size,
                xCoord: button.transform.xCoord,
                yCoord: button.transform.yCoord))
            addControlToView(control: ctrl)
        }
        for button in keymap.keymapData.draggableButtonModels {
            let ctrl = DraggableButtonModel(data: ControlData(
                keyCodes: [button.keyCode],
                keyName: button.keyName,
                size: button.transform.size,
                xCoord: button.transform.xCoord,
                yCoord: button.transform.yCoord))
            addControlToView(control: ctrl)
        }
        for mouse in keymap.keymapData.mouseAreaModel {
            let ctrl =
                MouseAreaModel(data: ControlData(
                    keyName: mouse.keyName,
                    size: mouse.transform.size,
                    xCoord: mouse.transform.xCoord,
                    yCoord: mouse.transform.yCoord))
            addControlToView(control: ctrl)
        }
        for joystick in keymap.keymapData.joystickModel {
            let ctrl = JoystickModel(data: ControlData(
                keyCodes: [joystick.upKeyCode, joystick.downKeyCode, joystick.leftKeyCode, joystick.rightKeyCode],
                keyName: joystick.keyName,
                size: joystick.transform.size,
                xCoord: joystick.transform.xCoord,
                yCoord: joystick.transform.yCoord))
            addControlToView(control: ctrl)
        }
    }

    func saveButtons() {
        var keymapData = KeymappingData(bundleIdentifier: keymap.bundleIdentifier)
        controls.forEach {
            switch $0 {
            case let model as JoystickModel:
                keymapData.joystickModel.append(model.save())
            // subclasses must be checked first
            case let model as DraggableButtonModel:
                keymapData.draggableButtonModels.append(model.save())
            case let model as MouseAreaModel:
                keymapData.mouseAreaModel.append(model.save())
            case let model as ButtonModel:
                keymapData.buttonModels.append(model.save())
            default:
                break
            }
        }
        keymap.keymapData = keymapData
        controls = []
        view.subviews.forEach { $0.removeFromSuperview() }
    }

    public func addJoystick(_ center: CGPoint) {
        if editorMode {
            addControlToView(control: JoystickModel(data: ControlData(keyCodes: [GCKeyCode.keyW.rawValue,
                                                                                 GCKeyCode.keyS.rawValue,
                                                                                 GCKeyCode.keyA.rawValue,
                                                                                 GCKeyCode.keyD.rawValue],
                                                                      keyName: "Keyboard",
                                                                      size: 20,
                                                                      xCoord: center.x.relativeX,
                                                                      yCoord: center.y.relativeY)))
        }
    }

<<<<<<< HEAD
    private func addButton(keyCode: Int, point: CGPoint) {
=======
    public func addButton(_ toPoint: CGPoint) {
>>>>>>> 153c70a7
        if editorMode {
            addControlToView(control: ButtonModel(data: ControlData(
                keyCodes: [keyCode],
                keyName: KeyCodeNames.keyCodes[keyCode] ?? "Btn",
                size: 5,
                xCoord: point.x.relativeX,
                yCoord: point.y.relativeY)))
        }
    }

<<<<<<< HEAD
    @objc public func addButton(_ toPoint: CGPoint) {
        self.addLMB(toPoint)
    }

    @objc public func addRMB(_ toPoint: CGPoint) {
        self.addButton(keyCode: -2, point: toPoint)
    }

    @objc public func addLMB(_ toPoint: CGPoint) {
        self.addButton(keyCode: -1, point: toPoint)
    }

    @objc public func addMMB(_ toPoint: CGPoint) {
        self.addButton(keyCode: -3, point: toPoint)
=======
    public func addRMB(_ toPoint: CGPoint) {
        if editorMode {
            addControlToView(control: ButtonModel(data: ControlData(keyCodes: [-2],
                                                                 size: 5,
                                                                 xCoord: toPoint.x.relativeX,
                                                                 yCoord: toPoint.y.relativeY,
                                                                 parent: nil)))
        }
    }

    public func addLMB(_ toPoint: CGPoint) {
        if editorMode {
            addControlToView(control: ButtonModel(data: ControlData(keyCodes: [-1],
                                                                 size: 5,
                                                                 xCoord: toPoint.x.relativeX,
                                                                 yCoord: toPoint.y.relativeY,
                                                                 parent: nil)))
        }
    }

    public func addMMB(_ toPoint: CGPoint) {
        if editorMode {
            addControlToView(control: ButtonModel(data: ControlData(keyCodes: [-3],
                                                                 size: 5,
                                                                 xCoord: toPoint.x.relativeX,
                                                                 yCoord: toPoint.y.relativeY,
                                                                 parent: nil)))
        }
>>>>>>> 153c70a7
    }

    public func addMouseArea(_ center: CGPoint) {
        if editorMode {
            addControlToView(control: MouseAreaModel(data: ControlData(
                keyName: "Mouse",
                size: 25,
                xCoord: center.x.relativeX,
                yCoord: center.y.relativeY)))
        }
    }

    public func addDraggableButton(_ center: CGPoint, _ keyCode: Int) {
        if editorMode {
            addControlToView(control: DraggableButtonModel(data: ControlData(
                keyCodes: [keyCode],
                keyName: KeyCodeNames.keyCodes[keyCode] ?? "Btn",
                size: 15,
                xCoord: center.x,
                yCoord: center.y)))
        }
    }

    func updateEditorText(_ str: String) {
        view.label?.text = str
    }
}

extension UIResponder {
    public var parentViewController: UIViewController? {
        return next as? UIViewController ?? next?.parentViewController
    }
}

class EditorView: UIView {
    override var preferredFocusEnvironments: [UIFocusEnvironment] {
        if let btn = editor.focusedControl?.button {
            return [btn]
        }
        return [self]
    }

    override func layoutSubviews() {
        super.layoutSubviews()

        for control in editor.controls {
            control.update()
        }
    }

    init() {
        super.init(frame: .zero)
        self.frame = screen.screenRect
        self.isUserInteractionEnabled = true
        let single = UITapGestureRecognizer(target: self, action: #selector(self.doubleClick(sender:)))
        single.numberOfTapsRequired = 1
        self.addGestureRecognizer(single)
    }

    @objc func doubleClick(sender: UITapGestureRecognizer) {
        for cntrl in editor.controls {
            cntrl.focus(false)
        }
        editor.focusedControl = nil
        KeymapHolder.shared.add(sender.location(in: self))
    }

    var label: UILabel?

    @objc func pressed(sender: UIButton!) {
        if let button = sender as? Element {
            if editor.focusedControl?.button == nil || editor.focusedControl?.button != button {
                editor.updateFocus(button: sender)
            }
        }
    }

    @objc func dragged(_ sender: UIPanGestureRecognizer) {
        if let ele = sender.view as? Element {
            if editor.focusedControl?.button == nil || editor.focusedControl?.button != ele {
                editor.updateFocus(button: ele)
            }
            let translation = sender.translation(in: self)
            editor.focusedControl?.move(deltaY: translation.y,
                                        deltaX: translation.x)
            sender.setTranslation(CGPoint.zero, in: self)
        }
    }

    required init?(coder: NSCoder) {
        fatalError("init(coder:) has not been implemented")
    }
}<|MERGE_RESOLUTION|>--- conflicted
+++ resolved
@@ -166,11 +166,7 @@
         }
     }
 
-<<<<<<< HEAD
     private func addButton(keyCode: Int, point: CGPoint) {
-=======
-    public func addButton(_ toPoint: CGPoint) {
->>>>>>> 153c70a7
         if editorMode {
             addControlToView(control: ButtonModel(data: ControlData(
                 keyCodes: [keyCode],
@@ -181,51 +177,20 @@
         }
     }
 
-<<<<<<< HEAD
-    @objc public func addButton(_ toPoint: CGPoint) {
+    public func addButton(_ toPoint: CGPoint) {
         self.addLMB(toPoint)
     }
 
-    @objc public func addRMB(_ toPoint: CGPoint) {
+    public func addRMB(_ toPoint: CGPoint) {
         self.addButton(keyCode: -2, point: toPoint)
     }
 
-    @objc public func addLMB(_ toPoint: CGPoint) {
+    public func addLMB(_ toPoint: CGPoint) {
         self.addButton(keyCode: -1, point: toPoint)
     }
 
-    @objc public func addMMB(_ toPoint: CGPoint) {
+    public func addMMB(_ toPoint: CGPoint) {
         self.addButton(keyCode: -3, point: toPoint)
-=======
-    public func addRMB(_ toPoint: CGPoint) {
-        if editorMode {
-            addControlToView(control: ButtonModel(data: ControlData(keyCodes: [-2],
-                                                                 size: 5,
-                                                                 xCoord: toPoint.x.relativeX,
-                                                                 yCoord: toPoint.y.relativeY,
-                                                                 parent: nil)))
-        }
-    }
-
-    public func addLMB(_ toPoint: CGPoint) {
-        if editorMode {
-            addControlToView(control: ButtonModel(data: ControlData(keyCodes: [-1],
-                                                                 size: 5,
-                                                                 xCoord: toPoint.x.relativeX,
-                                                                 yCoord: toPoint.y.relativeY,
-                                                                 parent: nil)))
-        }
-    }
-
-    public func addMMB(_ toPoint: CGPoint) {
-        if editorMode {
-            addControlToView(control: ButtonModel(data: ControlData(keyCodes: [-3],
-                                                                 size: 5,
-                                                                 xCoord: toPoint.x.relativeX,
-                                                                 yCoord: toPoint.y.relativeY,
-                                                                 parent: nil)))
-        }
->>>>>>> 153c70a7
     }
 
     public func addMouseArea(_ center: CGPoint) {
