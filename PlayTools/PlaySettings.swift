--- conflicted
+++ resolved
@@ -68,12 +68,10 @@
 
     @objc lazy var windowFixMethod = settingsData.windowFixMethod
 
-<<<<<<< HEAD
+    @objc lazy var customScaler = settingsData.customScaler
+
     lazy var maaTools = settingsData.maaTools
     lazy var maaToolsPort = settingsData.maaToolsPort
-=======
-    @objc lazy var customScaler = settingsData.customScaler
->>>>>>> 7675fb6d
 }
 
 struct AppSettingsData: Codable {
